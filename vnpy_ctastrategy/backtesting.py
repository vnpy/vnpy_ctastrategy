--- conflicted
+++ resolved
@@ -440,12 +440,8 @@
             self.output(_("日均收益率：\t{:,.2f}%").format(daily_return))
             self.output(_("收益标准差：\t{:,.2f}%").format(return_std))
             self.output(f"Sharpe Ratio：\t{sharpe_ratio:,.2f}")
-<<<<<<< HEAD
+            self.output(_("EWM Sharpe：\t{:,.2f}".format(ewm_sharpe))
             self.output(_("收益回撤比：\t{:,.2f}").format(return_drawdown_ratio))
-=======
-            self.output(f"EWM Sharpe：\t{ewm_sharpe:,.2f}")
-            self.output(f"收益回撤比：\t{return_drawdown_ratio:,.2f}")
->>>>>>> 3dbb7aa5
 
         statistics: dict = {
             "start_date": start_date,
