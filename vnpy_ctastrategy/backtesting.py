--- conflicted
+++ resolved
@@ -568,7 +568,6 @@
         optimization_setting: OptimizationSetting,
         output: bool = True,
         max_workers: int | None = None,
-<<<<<<< HEAD
         pop_size: int = 100,
         ngen: int = 30,
         mu: int | None = None,
@@ -576,11 +575,6 @@
         cxpb: float = 0.95,
         mutpb: float | None = None,
         indpb: float = 1.0
-=======
-        ngen_size: int = 30,
-        indpb: float = 1,
-        cxpb: float = 0.95
->>>>>>> 6defc5bb
     ) -> list:
         """"""
         if not check_optimization_setting(optimization_setting):
@@ -592,7 +586,6 @@
             optimization_setting,
             get_target_value,
             max_workers=max_workers,
-<<<<<<< HEAD
             pop_size=pop_size,
             ngen=ngen,
             mu=mu,
@@ -601,12 +594,6 @@
             mutpb=mutpb,
             indpb=indpb,
             output=self.output
-=======
-            ngen_size=ngen_size,
-            output=self.output,
-            indpb=indpb,
-            cxpb=cxpb
->>>>>>> 6defc5bb
         )
 
         if output:
